/*
 * Copyright 2008 ZXing authors
 *
 * Licensed under the Apache License, Version 2.0 (the "License");
 * you may not use this file except in compliance with the License.
 * You may obtain a copy of the License at
 *
 *      http://www.apache.org/licenses/LICENSE-2.0
 *
 * Unless required by applicable law or agreed to in writing, software
 * distributed under the License is distributed on an "AS IS" BASIS,
 * WITHOUT WARRANTIES OR CONDITIONS OF ANY KIND, either express or implied.
 * See the License for the specific language governing permissions and
 * limitations under the License.
 */

package com.google.zxing;

/**
 * These are a set of hints that you may pass to Writers to specify their behavior.
 *
 * @author dswitkin@google.com (Daniel Switkin)
 */
public enum EncodeHintType {

  /**
   * Specifies what degree of error correction to use, for example in QR Codes.
   * Type depends on the encoder. For example for QR codes it's type
   * {@link com.google.zxing.qrcode.decoder.ErrorCorrectionLevel ErrorCorrectionLevel}.
   */
  ERROR_CORRECTION,

  /**
   * Specifies what character encoding to use where applicable (type {@link String})
   */
  CHARACTER_SET,

  /**
<<<<<<< HEAD
   * Force to use 8-bit Mode for encoding characters (type Boolean)
   */
  FORCE_8BIT_MODE,

  /**
   * Specifies the symbol index in Structured Append Mode (type Integer)
   */
  STRUCTURED_APPEND_INDEX,

  /**
   * Specifies the total number of symbols in Structured Append Mode (type Integer)
   */
  STRUCTURED_APPEND_TOTAL,

  /**
   * Specifies the data parity byte in Structured Append Mode (type Integer)
   */
  STRUCTURED_APPEND_PARITY,
=======
   * Specifies whether to use compact mode for PDF417 (type {@link Boolean}).
   */
  PDF417_COMPACT,

  /**
   * Specifies what compaction mode to use for PDF417 (type
   * {@link com.google.zxing.pdf417.encoder.Compaction Compaction}).
   */
  PDF417_COMPACTION,

  /**
   * Specifies the minimum and maximum number of rows and columns for PDF417 (type
   * {@link com.google.zxing.pdf417.encoder.Dimensions Dimensions}).
   */
  PDF417_DIMENSIONS,
>>>>>>> fd38b08e

}<|MERGE_RESOLUTION|>--- conflicted
+++ resolved
@@ -36,7 +36,6 @@
   CHARACTER_SET,
 
   /**
-<<<<<<< HEAD
    * Force to use 8-bit Mode for encoding characters (type Boolean)
    */
   FORCE_8BIT_MODE,
@@ -55,7 +54,8 @@
    * Specifies the data parity byte in Structured Append Mode (type Integer)
    */
   STRUCTURED_APPEND_PARITY,
-=======
+
+  /**
    * Specifies whether to use compact mode for PDF417 (type {@link Boolean}).
    */
   PDF417_COMPACT,
@@ -71,6 +71,5 @@
    * {@link com.google.zxing.pdf417.encoder.Dimensions Dimensions}).
    */
   PDF417_DIMENSIONS,
->>>>>>> fd38b08e
 
 }