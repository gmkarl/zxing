--- conflicted
+++ resolved
@@ -95,21 +95,9 @@
 
     BitArray dataBits = new BitArray();
 
-    // Step 1.5: Append ECI message if applicable
-    if (mode == Mode.BYTE && !DEFAULT_BYTE_MODE_ENCODING.equals(encoding)) {
-      CharacterSetECI eci = CharacterSetECI.getCharacterSetECIByName(encoding);
-      if (eci != null) {
-        appendECI(eci, dataBits);
-      }
-    }
-
     // Step 2: Append "bytes" into "dataBits" in appropriate encoding.
     appendBytes(content, mode, dataBits, encoding);
-<<<<<<< HEAD
-    
-=======
-
->>>>>>> fd38b08e
+
     // Step 3: Initialize QR code that can contain "dataBits".
     Integer index = hints == null ? null : (Integer) hints.get(EncodeHintType.STRUCTURED_APPEND_INDEX);
     Integer total = hints == null ? null : (Integer) hints.get(EncodeHintType.STRUCTURED_APPEND_TOTAL);
@@ -127,7 +115,6 @@
     // Step 4: Build another bit vector that contains header and data.
     BitArray headerAndDataBits = new BitArray();
 
-<<<<<<< HEAD
     if (sa) {
 	  appendSA(index, total, parity, headerAndDataBits);
     }
@@ -136,9 +123,6 @@
 	appendECI(eci, headerAndDataBits);
     }
 
-=======
->>>>>>> fd38b08e
-    appendModeInfo(mode, headerAndDataBits);
 
     int numLetters = mode == Mode.BYTE ? dataBits.getSizeInBytes() : content.length();
     appendLengthInfo(numLetters, qrCode.getVersion(), mode, headerAndDataBits);
